--- conflicted
+++ resolved
@@ -2,12 +2,8 @@
   "name": "@yarnpkg/pnpify",
   "version": "2.0.0-rc.8",
   "nextVersion": {
-<<<<<<< HEAD
     "semver": "2.0.0-rc.8",
     "nonce": "7211764839176873"
-=======
-    "nonce": "5558419521522253"
->>>>>>> c7e32324
   },
   "main": "./sources/boot-dev.js",
   "bin": "./sources/boot-cli-dev.js",
