{
  "name": "@yarnpkg/pnpify",
  "version": "2.0.0-rc.9",
  "nextVersion": {
<<<<<<< HEAD
    "semver": "2.0.0-rc.8",
    "nonce": "7211764839176873"
=======
    "semver": "2.0.0-rc.10",
    "nonce": "7054363729142683"
>>>>>>> 5bb48d66
  },
  "main": "./sources/boot-dev.js",
  "bin": "./sources/boot-cli-dev.js",
  "types": "./sources/index.ts",
  "sideEffects": false,
  "dependencies": {
    "@yarnpkg/fslib": "workspace:2.0.0-rc.8",
    "comment-json": "^2.2.0",
    "cross-spawn": "^6.0.5"
  },
  "devDependencies": {
    "@yarnpkg/monorepo": "workspace:0.0.0",
    "@yarnpkg/pnp": "workspace:2.0.0-rc.8",
    "eslint": "^5.16.0",
    "typescript": "next"
  },
  "peerDependencies": {
    "eslint": "*",
    "typescript": "*"
  },
  "peerDependenciesMeta": {
    "eslint": {
      "optional": true
    },
    "typescript": {
      "optional": true
    }
  },
  "scripts": {
    "postpack": "rm -rf lib",
    "prepack": "run build:compile packages/yarnpkg-pnpify",
    "release": "yarn npm publish",
    "test": "run test:unit packages/yarnpkg-pnpify"
  },
  "publishConfig": {
    "main": "./lib/index.js",
    "bin": "./lib/cli.js",
    "types": "./lib/index.d.ts"
  },
  "files": [
    "/lib/**/*",
    "/bin.js"
  ],
  "repository": {
    "type": "git",
    "url": "ssh://git@github.com/yarnpkg/berry.git"
  }
}<|MERGE_RESOLUTION|>--- conflicted
+++ resolved
@@ -2,13 +2,8 @@
   "name": "@yarnpkg/pnpify",
   "version": "2.0.0-rc.9",
   "nextVersion": {
-<<<<<<< HEAD
-    "semver": "2.0.0-rc.8",
-    "nonce": "7211764839176873"
-=======
     "semver": "2.0.0-rc.10",
     "nonce": "7054363729142683"
->>>>>>> 5bb48d66
   },
   "main": "./sources/boot-dev.js",
   "bin": "./sources/boot-cli-dev.js",
