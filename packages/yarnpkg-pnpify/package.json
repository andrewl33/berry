{
  "name": "@yarnpkg/pnpify",
  "version": "2.0.0-rc.7",
  "nextVersion": {
    "semver": "2.0.0-rc.8",
<<<<<<< HEAD
    "nonce": "6666451927619803"
=======
    "nonce": "4595585079701493"
>>>>>>> 0736aceb
  },
  "main": "./sources/boot-dev.js",
  "bin": "./sources/boot-cli-dev.js",
  "sideEffects": false,
  "dependencies": {
    "@yarnpkg/fslib": "workspace:2.0.0-rc.6",
    "comment-json": "^2.2.0",
    "cross-spawn": "^6.0.5"
  },
  "devDependencies": {
    "@yarnpkg/monorepo": "workspace:0.0.0",
    "@yarnpkg/pnp": "workspace:2.0.0-rc.6",
    "eslint": "^5.16.0",
    "typescript": "next"
  },
  "peerDependencies": {
    "eslint": "*",
    "typescript": "*"
  },
  "peerDependenciesMeta": {
    "eslint": {
      "optional": true
    },
    "typescript": {
      "optional": true
    }
  },
  "scripts": {
    "postpack": "rm -rf lib",
    "prepack": "run build:compile packages/yarnpkg-pnpify",
    "release": "yarn npm publish",
    "test": "run test:unit packages/yarnpkg-pnpify"
  },
  "publishConfig": {
    "main": "./lib/index.js",
    "bin": "./lib/cli.js",
    "types": "./lib/index.d.ts"
  },
  "files": [
    "/lib/**/*",
    "/bin.js"
  ],
  "repository": {
    "type": "git",
    "url": "ssh://git@github.com/yarnpkg/berry.git"
  }
}<|MERGE_RESOLUTION|>--- conflicted
+++ resolved
@@ -3,11 +3,7 @@
   "version": "2.0.0-rc.7",
   "nextVersion": {
     "semver": "2.0.0-rc.8",
-<<<<<<< HEAD
-    "nonce": "6666451927619803"
-=======
     "nonce": "4595585079701493"
->>>>>>> 0736aceb
   },
   "main": "./sources/boot-dev.js",
   "bin": "./sources/boot-cli-dev.js",
